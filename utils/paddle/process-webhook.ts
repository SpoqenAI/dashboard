--- conflicted
+++ resolved
@@ -253,31 +253,7 @@
         );
 
         // Store subscription with null user_id for later processing
-<<<<<<< HEAD
-        const pendingSubscriptionData = {
-          id: eventData.data.id,
-          user_id: null, // Will be updated when user profile is created
-          status: eventData.data.status,
-          price_id: eventData.data.items[0]?.price?.id || null,
-          quantity: eventData.data.items[0]?.quantity || 1,
-          cancel_at_period_end: !!eventData.data.canceledAt,
-          current_period_start_at:
-            eventData.data.currentBillingPeriod?.startsAt || null,
-          current_period_end_at:
-            eventData.data.currentBillingPeriod?.endsAt || null,
-          ended_at: eventData.data.canceledAt || null,
-          canceled_at: eventData.data.canceledAt || null,
-          trial_start_at: null,
-          trial_end_at: null,
-          updated_at: new Date().toISOString(),
-          tier_type: this.getTierFromPriceId(
-            eventData.data.items[0]?.price?.id || null
-          ),
-          paddle_customer_id: eventData.data.customerId,
-        };
-=======
         const pendingSubscriptionData = this.createSubscriptionData(eventData, null);
->>>>>>> df9a6942
 
         // Insert the pending subscription
         const { error: insertError } = await supabase
@@ -307,14 +283,6 @@
         );
         return; // Skip further processing for now
       } else {
-<<<<<<< HEAD
-        // For other events, this is unexpected
-        logger.warn('PADDLE_WEBHOOK', 'No user found for subscription', {
-          subscriptionId: eventData.data.id,
-          eventType: eventData.eventType,
-        });
-        throw new Error('Subscription not found');
-=======
         // For subscription.activated and subscription.updated events,
         // update the existing pending subscription if it exists
         logger.info(
@@ -361,7 +329,6 @@
           }
         );
         return; // Skip further processing for now
->>>>>>> df9a6942
       }
     }
 
@@ -567,18 +534,10 @@
             status: subscription.status,
             price_id: subscription.price_id,
             quantity: subscription.quantity,
-<<<<<<< HEAD
-            cancel_at_period_end: false,
-            current_period_start_at: subscription.created_at,
-            current_period_end_at: new Date(
-              new Date(subscription.created_at).getTime() +
-                30 * 24 * 60 * 60 * 1000
-=======
             cancel_at_period_end: subscription.cancel_at_period_end ?? false,
             current_period_start_at: subscription.created_at,
             current_period_end_at: new Date(
               new Date(subscription.created_at).getTime() + THIRTY_DAYS_IN_MS
->>>>>>> df9a6942
             ).toISOString(),
             updated_at: new Date().toISOString(),
             tier_type: this.getTierFromPriceId(subscription.price_id),
