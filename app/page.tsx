--- conflicted
+++ resolved
@@ -194,31 +194,11 @@
       <AnalyticsTracker page="landing_page" />
 
       <main id="main-content" className="flex-1" role="main">
-<<<<<<< HEAD
-        <div className="relative flex min-h-screen w-full items-center justify-center bg-background">
-          <Suspense
-            fallback={
-              <div className="absolute inset-0 z-0 min-h-screen bg-background" />
-            }
-          >
-            <ProgressiveBackgroundLoader
-              variant="hero"
-              className="absolute inset-0 z-0 h-full w-full bg-background bg-[radial-gradient(ellipse_60%_80%_at_20%_40%,rgba(139,92,246,0.1),transparent)] bg-[radial-gradient(ellipse_80%_80%_at_50%_-20%,rgba(29,155,240,0.1),rgba(255,255,255,0))]"
-              fallbackStyle={{
-                background:
-                  'linear-gradient(to bottom, hsl(var(--background)), hsl(var(--card))',
-              }}
-            >
-              <></>
-            </ProgressiveBackgroundLoader>
-          </Suspense>
-=======
         <SimpleBackground
           variant="hero"
           className="flex min-h-screen w-full items-center justify-center"
         >
           <div className="absolute inset-0 z-0" />
->>>>>>> 8f49007a
           <section
             className="relative z-10 w-full py-20 pt-32"
             aria-label="Hero section"
