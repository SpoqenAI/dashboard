import { NextRequest, NextResponse } from 'next/server';
import { logger } from '@/lib/logger';
import { createSupabaseAdmin } from '@/lib/supabase/admin';
import { sendCallSummaryEmail } from '@/lib/email/send-call-summary';

// Run as an Edge Function (Next.js 15+) to dramatically increase concurrency and
// (Edge Runtime removed – Node runtime is required to use the SendGrid SDK.)

// Process the envelope in the background so we can respond 200 ASAP and
// release the Vercel function slot. This greatly reduces the likelihood of
// HTTP 429 rate-limit errors when Vapi sends many `speech-update` events in
// rapid succession.
async function processVapiWebhook(envelope: any) {
  const message = envelope.message;

  logger.info('VAPI_WEBHOOK', 'Processing Vapi webhook (async)', {
    type: message.type,
    callId: message.call?.id,
  });

  // We only care about end-of-call reports
  if (message.type !== 'end-of-call-report') {
    return;
  }

  // === Persist analysis to call_analysis (same logic as before) ===
  try {
    const callId: string | undefined = message.call?.id;
    const assistantId: string | undefined =
      message.assistant?.id ?? message.call?.assistantId;

    if (!callId || !assistantId) {
      logger.warn('VAPI_WEBHOOK', 'Missing identifiers', {
        callId,
        assistantId,
      });
      throw new Error('Missing identifiers');
    }

    const supabase = createSupabaseAdmin();

    const { data: settingsRow, error: settingsErr } = await supabase
      .from('user_settings')
      .select('id')
      .eq('vapi_assistant_id', assistantId)
      .maybeSingle();

    if (settingsErr || !settingsRow) {
      logger.warn(
        'VAPI_WEBHOOK',
        'Could not resolve user for call analysis persistence',
        {
          assistantId,
          error: settingsErr,
        }
      );
      throw new Error('User resolution failed');
    }

    const userId: string = settingsRow.id;

    const structured = message.analysis?.structuredData ?? {};
    const sentiment =
      structured.sentiment || message.analysis?.sentiment || 'neutral';
    const leadQuality =
      structured.leadQuality || structured.lead_quality || 'cold';

    const { error: insertErr } = await supabase.from('call_analysis').upsert(
      {
        user_id: userId,
        vapi_call_id: callId,
        sentiment,
        lead_quality: leadQuality,
        call_purpose: structured.callPurpose || structured.purpose || null,
        key_points: structured.keyPoints || null,
        analyzed_at: new Date().toISOString(),
      },
      {
        onConflict: 'vapi_call_id',
      }
    );

    if (insertErr) {
      logger.error(
        'VAPI_WEBHOOK',
        'Failed to upsert call_analysis from webhook',
        insertErr,
        { callId }
      );
    }
  } catch (err) {
    logger.error('VAPI_WEBHOOK', 'Analysis persistence failure', err as Error);
  }

  // === Attempt to email the call summary ===
  try {
    const assistantId: string | undefined =
      message.assistant?.id ?? message.call?.assistantId;

    if (!assistantId) return;

    const supabase = createSupabaseAdmin();

<<<<<<< HEAD
    // Refactored: Single query to fetch both id and email_notifications
    const { data: settingsRow, error: settingsErr } = await supabase
      .from('user_settings')
      .select('id, email_notifications')
      .eq('vapi_assistant_id', assistantId)
      .maybeSingle();

    if (settingsErr || !settingsRow) return;

    const userId = settingsRow.id;
    const emailNotifications: boolean = settingsRow.email_notifications ?? true;
=======
    // First, get the user id from user_settings
    const { data: userSettingsRow } = await supabase
      .from('user_settings')
      .select('id')
      .eq('vapi_assistant_id', assistantId)
      .maybeSingle();

    if (!userSettingsRow) return;
>>>>>>> d87f6845

    // Now, get the email from profiles
    const { data: profile } = await supabase
      .from('profiles')
      .select('email')
<<<<<<< HEAD
      .eq('id', userId)
=======
      .eq('id', userSettingsRow.id)
>>>>>>> d87f6845
      .single();

    // Get email_notifications from user_settings
    const { data: settingsRes } = await supabase
      .from('user_settings')
      .select('email_notifications')
      .eq('id', userSettingsRow.id)
      .maybeSingle();

    const email = profile?.email;
    const emailNotifications: boolean =
      settingsRes?.email_notifications ?? true;

    if (!email || !emailNotifications) return;

    const summary: string = message.summary ?? message.analysis?.summary ?? '';
    const phoneNumber: string | undefined = message.customer?.number;

    await sendCallSummaryEmail({ to: email, summary, phoneNumber });
  } catch (err) {
    logger.error('EMAIL', 'Failed in email flow', err as Error);
  }
}

export async function POST(req: NextRequest) {
  const requestBody = await req.text();
  const secret = process.env.VAPI_WEBHOOK_SECRET;
  const incomingSecret = req.headers.get('x-vapi-secret');

  // Validate signature
  if (!secret || !incomingSecret) {
    logger.error('VAPI_WEBHOOK', 'Missing webhook secret');
    return new NextResponse('Configuration error', { status: 500 });
  }

  if (incomingSecret !== secret) {
    logger.warn('VAPI_WEBHOOK', 'Invalid webhook signature');
    return new NextResponse('Invalid signature', { status: 401 });
  }

  // Kick off async processing but do NOT await it
  (async () => {
    try {
      const envelope = JSON.parse(requestBody);
      await processVapiWebhook(envelope);
    } catch (err) {
      logger.error('VAPI_WEBHOOK', 'Async processing failed', err as Error);
      // Enhanced: Send critical errors to Sentry for alerting
      try {
        const Sentry = await import('@sentry/nextjs');
        Sentry.captureException(err);
      } catch (sentryErr) {
        // Fail silently if Sentry import fails
      }
    }
  })();

  // Immediate ACK to Vapi
  return new NextResponse(null, { status: 200 });
}<|MERGE_RESOLUTION|>--- conflicted
+++ resolved
@@ -101,8 +101,7 @@
 
     const supabase = createSupabaseAdmin();
 
-<<<<<<< HEAD
-    // Refactored: Single query to fetch both id and email_notifications
+    // Single query to fetch both id and email_notifications
     const { data: settingsRow, error: settingsErr } = await supabase
       .from('user_settings')
       .select('id, email_notifications')
@@ -113,38 +112,15 @@
 
     const userId = settingsRow.id;
     const emailNotifications: boolean = settingsRow.email_notifications ?? true;
-=======
-    // First, get the user id from user_settings
-    const { data: userSettingsRow } = await supabase
-      .from('user_settings')
-      .select('id')
-      .eq('vapi_assistant_id', assistantId)
-      .maybeSingle();
-
-    if (!userSettingsRow) return;
->>>>>>> d87f6845
 
     // Now, get the email from profiles
     const { data: profile } = await supabase
       .from('profiles')
       .select('email')
-<<<<<<< HEAD
       .eq('id', userId)
-=======
-      .eq('id', userSettingsRow.id)
->>>>>>> d87f6845
       .single();
 
-    // Get email_notifications from user_settings
-    const { data: settingsRes } = await supabase
-      .from('user_settings')
-      .select('email_notifications')
-      .eq('id', userSettingsRow.id)
-      .maybeSingle();
-
     const email = profile?.email;
-    const emailNotifications: boolean =
-      settingsRes?.email_notifications ?? true;
 
     if (!email || !emailNotifications) return;
 
