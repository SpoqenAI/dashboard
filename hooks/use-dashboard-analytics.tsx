--- conflicted
+++ resolved
@@ -72,10 +72,6 @@
       refreshInterval: refetchInterval, // Respect consumer's refresh interval preference
       revalidateOnFocus: true, // Enable focus revalidation to catch new calls
       revalidateOnReconnect: true, // Revalidate when connection is restored
-<<<<<<< HEAD
-      revalidateIfStale: false, // Always fetch fresh data
-=======
->>>>>>> 9e2eae83
       dedupingInterval: dedupingInterval, // Reduce deduping to 5 seconds
 
       // Cache configuration
@@ -87,12 +83,6 @@
       errorRetryInterval: 5000,
 
       // Performance optimizations
-<<<<<<< HEAD
-      // Keep previous data during background revalidation so UI doesn't go blank
-      keepPreviousData: false, // Don't keep stale data - show loading state for fresh data
-
-=======
->>>>>>> 9e2eae83
       onSuccess: data => {
         logger.info(
           'DASHBOARD_ANALYTICS_SWR',
