--- conflicted
+++ resolved
@@ -174,21 +174,12 @@
 // StatCard component without memo to ensure proper re-rendering
 const StatCard = ({
   stat,
-<<<<<<< HEAD
-  index,
-  isDark,
-}: {
-  stat: StatData;
-  index: number;
-  isDark: boolean;
-=======
   _index,
   _isDark,
 }: {
   stat: StatData;
   _index: number;
   _isDark: boolean;
->>>>>>> 8f49007a
 }) => {
   const theme = THEME_VARIANTS[stat.variant];
 
@@ -210,37 +201,6 @@
   );
 };
 
-<<<<<<< HEAD
-const CallItem = memo(
-  ({
-    call,
-    index,
-    isDark,
-  }: {
-    call: CallData;
-    index: number;
-    isDark: boolean;
-  }) => (
-    <div className="flex items-center justify-between rounded-lg bg-muted/50 p-3 transition-colors">
-      <div className="flex items-center space-x-3">
-        <div
-          className={`flex h-6 w-6 items-center justify-center rounded-full ${
-            call.status === 'qualified'
-              ? 'bg-green-500/20 text-green-400'
-              : 'bg-red-500/20 text-red-400'
-          }`}
-        >
-          {call.status === 'qualified' ? (
-            <CheckCircle className="h-3 w-3" />
-          ) : (
-            <XCircle className="h-3 w-3" />
-          )}
-        </div>
-        <div>
-          <p className="text-sm font-medium text-foreground">{call.lead}</p>
-          <p className="text-xs text-muted-foreground">{call.company}</p>
-        </div>
-=======
 const CallItem = memo(({ call }: { call: CallData }) => (
   <div className="flex items-center justify-between rounded-lg bg-muted/50 p-3 transition-colors">
     <div className="flex items-center space-x-3">
@@ -256,44 +216,33 @@
         ) : (
           <XCircle className="h-3 w-3" />
         )}
->>>>>>> 8f49007a
-      </div>
-
-      <div className="text-right">
-        <p className="text-sm font-medium text-foreground">{call.value}</p>
-        <p className="text-xs text-muted-foreground">{call.time}</p>
-      </div>
-
-      <Button
-        variant="ghost"
-        size="icon"
-        className="h-8 w-8 hover:bg-muted/30"
-        aria-label={`View details for ${call.lead}`}
-      >
-        <MoreVertical className="h-4 w-4" />
-      </Button>
+      </div>
+      <div>
+        <p className="text-sm font-medium text-foreground">{call.lead}</p>
+        <p className="text-xs text-muted-foreground">{call.company}</p>
+      </div>
     </div>
-  )
-);
+
+    <div className="text-right">
+      <p className="text-sm font-medium text-foreground">{call.value}</p>
+      <p className="text-xs text-muted-foreground">{call.time}</p>
+    </div>
+
+    <Button
+      variant="ghost"
+      size="icon"
+      className="h-8 w-8 hover:bg-muted/30"
+      aria-label={`View details for ${call.lead}`}
+    >
+      <MoreVertical className="h-4 w-4" />
+    </Button>
+  </div>
+));
 
 CallItem.displayName = 'CallItem';
 
-<<<<<<< HEAD
-const ActivityItem = memo(
-  ({
-    activity,
-    index,
-    isDark,
-  }: {
-    activity: ActivityData;
-    index: number;
-    isDark: boolean;
-  }) => {
-    const theme = THEME_VARIANTS[activity.variant];
-=======
 const ActivityItem = memo(({ activity }: { activity: ActivityData }) => {
   const theme = THEME_VARIANTS[activity.variant];
->>>>>>> 8f49007a
 
   return (
     <div className="flex items-center space-x-3 rounded-lg p-2 transition-colors hover:bg-muted/30">
